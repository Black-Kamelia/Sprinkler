--- conflicted
+++ resolved
@@ -1,9 +1,6 @@
 package com.kamelia.sprinkler.collection.readonly
 
-<<<<<<< HEAD
-=======
 import org.junit.jupiter.api.Assertions.assertEquals
->>>>>>> 41775a33
 import org.junit.jupiter.api.Assertions.assertTrue
 import org.junit.jupiter.api.Test
 import org.junit.jupiter.api.assertThrows
@@ -11,7 +8,7 @@
 class ListTest {
 
     @Test
-    fun `read only list cannot be cast to mutable list`() {
+    fun `read only list cannot be casted to mutable list`() {
         val readOnlyList = readOnlyListOf(1, 2, 3)
 
         @Suppress("UNCHECKED_CAST")
@@ -19,7 +16,7 @@
     }
 
     @Test
-    fun `read only list iterator cannot be cast to mutable iterator`() {
+    fun `read only list iterator cannot be casted to mutable iterator`() {
         val readOnlyList = readOnlyListOf(1, 2, 3)
         val iterator = readOnlyList.iterator()
 
@@ -106,7 +103,7 @@
     }
 
     @Test
-    fun `read only listIterator cannot be cast to mutable listIterator`() {
+    fun `read only listIterator cannot be casted to mutable listIterator`() {
         val readOnlyList = readOnlyListOf(1, 2, 3)
         val listIterator = readOnlyList.listIterator()
 
@@ -129,78 +126,4 @@
         assertTrue(readOnlyListIterator.previousIndex() == listIterator.previousIndex())
     }
 
-<<<<<<< HEAD
-    @Test
-    fun `read only subList cannot be cast to mutable subList`() {
-        val readOnlyList = listOf(1, 2, 3).asReadOnlyList()
-        val subList = readOnlyList.subList(0, 2)
-
-        @Suppress("UNCHECKED_CAST")
-        assertThrows<ClassCastException> { subList as MutableList<Int> }
-    }
-
-    @Test
-    fun `read only subList correctly overrides methods from List`() {
-        val readOnlyList = listOf(1, 2, 3).asReadOnlyList()
-        val subList = readOnlyList.subList(0, 2)
-
-        assertTrue(1 in subList)
-        assertTrue(3 !in subList)
-        assertTrue(subList.containsAll(listOf(1, 2)))
-        assertTrue(!subList.containsAll(listOf(1, 5)))
-        assertTrue(!subList.isEmpty())
-        assertTrue(subList.size == 2)
-        assertTrue(subList[0] == 1)
-        assertTrue(subList.indexOf(1) == 0)
-        assertTrue(subList.lastIndexOf(1) == 0)
-        assertTrue(subList.subList(0, 1) == listOf(1))
-    }
-
-    @Test
-    fun `read only subList iterator cannot be cast to mutable subList iterator`() {
-        val readOnlyList = listOf(1, 2, 3).asReadOnlyList()
-        val subList = readOnlyList.subList(0, 2)
-        val iterator = subList.iterator()
-
-        @Suppress("UNCHECKED_CAST")
-        assertThrows<ClassCastException> { iterator as MutableListIterator<Int> }
-    }
-
-    @Test
-    fun `read only subList listIterator cannot be cast to mutable subList listIterator`() {
-        val readOnlyList = listOf(1, 2, 3).asReadOnlyList()
-        val subList = readOnlyList.subList(0, 2)
-        val listIterator = subList.listIterator()
-
-        @Suppress("UNCHECKED_CAST")
-        assertThrows<ClassCastException> { listIterator as MutableListIterator<Int> }
-    }
-
-    @Test
-    fun `read only subList listIterator methods inherited from ListIterator are delegated to the inner listIterator`() {
-        val list = listOf(1, 2)
-        val readOnlyList = list.asReadOnlyList()
-        val subList = readOnlyList.subList(0, 2)
-        val readOnlyListIterator = subList.listIterator()
-        val listIterator = list.listIterator()
-
-        assertThrows<NoSuchElementException> { readOnlyListIterator.previous() }
-
-        assertTrue(readOnlyListIterator.hasNext() == listIterator.hasNext())
-        assertTrue(readOnlyListIterator.hasPrevious() == listIterator.hasPrevious())
-        assertTrue(readOnlyListIterator.next() == listIterator.next())
-
-        assertThrows<NoSuchElementException> {
-            readOnlyListIterator.next()
-            readOnlyListIterator.next()
-        }
-        readOnlyListIterator.previous()
-
-        assertTrue(readOnlyListIterator.nextIndex() == listIterator.nextIndex())
-        assertTrue(readOnlyListIterator.previous() == listIterator.previous())
-        assertTrue(readOnlyListIterator.previousIndex() == listIterator.previousIndex())
-    }
-
-=======
->>>>>>> 41775a33
 }