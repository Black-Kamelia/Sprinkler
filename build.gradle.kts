--- conflicted
+++ resolved
@@ -41,7 +41,6 @@
 
         testImplementation("org.junit.jupiter", "junit-jupiter-api", junitVersion)
         testRuntimeOnly("org.junit.jupiter", "junit-jupiter-engine", junitVersion)
-        testImplementation("org.junit.jupiter", "junit-jupiter-params", junitVersion)
     }
 
     java {
@@ -66,7 +65,6 @@
             useJUnitPlatform()
             ignoreFailures = true
             finalizedBy(koverVerify)
-<<<<<<< HEAD
         }
 
         koverVerify {
@@ -77,18 +75,6 @@
             finalizedBy(koverHtmlReport)
         }
 
-=======
-        }
-
-        koverVerify {
-            finalizedBy(koverXmlReport)
-        }
-
-        koverXmlReport {
-            finalizedBy(koverHtmlReport)
-        }
-
->>>>>>> 27262220
         setupJavaCompilation {
             sourceCompatibility = jvmVersion
             targetCompatibility = jvmVersion
@@ -164,11 +150,7 @@
 fun TaskContainerScope.setupKotlinCompilation(block: org.jetbrains.kotlin.gradle.tasks.KotlinCompile.() -> Unit) {
     compileKotlin(block)
     compileTestKotlin(block)
-<<<<<<< HEAD
-}
-=======
 }
 
 @Suppress("UNCHECKED_CAST")
-fun <T> Project.findProp(name: String): T = findProperty(name) as T
->>>>>>> 27262220
+fun <T> Project.findProp(name: String): T = findProperty(name) as T