--- conflicted
+++ resolved
@@ -8,9 +8,5 @@
 
 include(
     "readonly-collections",
-<<<<<<< HEAD
-    "binary-serializers",
-=======
     "util",
->>>>>>> 27262220
 )